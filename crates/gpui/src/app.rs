--- conflicted
+++ resolved
@@ -3505,154 +3505,6 @@
     }
 }
 
-<<<<<<< HEAD
-pub struct LayoutContext<'a, 'b, 'c, V> {
-    // Nathan: Making this is public while I work on gpui2.
-    pub view_context: &'c mut ViewContext<'a, 'b, V>,
-}
-
-impl<'a, 'b, 'c, V> LayoutContext<'a, 'b, 'c, V> {
-    pub fn new(view_context: &'c mut ViewContext<'a, 'b, V>) -> Self {
-        Self { view_context }
-    }
-
-    pub fn view_context(&mut self) -> &mut ViewContext<'a, 'b, V> {
-        self.view_context
-    }
-}
-
-impl<'a, 'b, 'c, V> Deref for LayoutContext<'a, 'b, 'c, V> {
-    type Target = ViewContext<'a, 'b, V>;
-
-    fn deref(&self) -> &Self::Target {
-        &self.view_context
-    }
-}
-
-impl<V> DerefMut for LayoutContext<'_, '_, '_, V> {
-    fn deref_mut(&mut self) -> &mut Self::Target {
-        &mut self.view_context
-    }
-}
-
-impl<V> BorrowAppContext for LayoutContext<'_, '_, '_, V> {
-    fn read_with<T, F: FnOnce(&AppContext) -> T>(&self, f: F) -> T {
-        BorrowAppContext::read_with(&*self.view_context, f)
-    }
-
-    fn update<T, F: FnOnce(&mut AppContext) -> T>(&mut self, f: F) -> T {
-        BorrowAppContext::update(&mut *self.view_context, f)
-    }
-}
-
-impl<V> BorrowWindowContext for LayoutContext<'_, '_, '_, V> {
-    type Result<T> = T;
-
-    fn read_window<T, F: FnOnce(&WindowContext) -> T>(&self, window: AnyWindowHandle, f: F) -> T {
-        BorrowWindowContext::read_window(&*self.view_context, window, f)
-    }
-
-    fn read_window_optional<T, F>(&self, window: AnyWindowHandle, f: F) -> Option<T>
-    where
-        F: FnOnce(&WindowContext) -> Option<T>,
-    {
-        BorrowWindowContext::read_window_optional(&*self.view_context, window, f)
-    }
-
-    fn update_window<T, F: FnOnce(&mut WindowContext) -> T>(
-        &mut self,
-        window: AnyWindowHandle,
-        f: F,
-    ) -> T {
-        BorrowWindowContext::update_window(&mut *self.view_context, window, f)
-    }
-
-    fn update_window_optional<T, F>(&mut self, window: AnyWindowHandle, f: F) -> Option<T>
-    where
-        F: FnOnce(&mut WindowContext) -> Option<T>,
-    {
-        BorrowWindowContext::update_window_optional(&mut *self.view_context, window, f)
-    }
-}
-
-pub struct PaintContext<'a, 'b, 'c, V> {
-    pub view_context: &'c mut ViewContext<'a, 'b, V>,
-}
-
-impl<'a, 'b, 'c, V> PaintContext<'a, 'b, 'c, V> {
-    pub fn new(view_context: &'c mut ViewContext<'a, 'b, V>) -> Self {
-        Self { view_context }
-    }
-
-    pub fn paint_layer<F, R>(&mut self, clip_bounds: Option<RectF>, f: F) -> R
-    where
-        F: FnOnce(&mut Self) -> R,
-    {
-        self.scene().push_layer(clip_bounds);
-        let result = f(self);
-        self.scene().pop_layer();
-        result
-    }
-}
-
-impl<'a, 'b, 'c, V> Deref for PaintContext<'a, 'b, 'c, V> {
-    type Target = ViewContext<'a, 'b, V>;
-
-    fn deref(&self) -> &Self::Target {
-        &self.view_context
-    }
-}
-
-impl<V> DerefMut for PaintContext<'_, '_, '_, V> {
-    fn deref_mut(&mut self) -> &mut Self::Target {
-        &mut self.view_context
-    }
-}
-
-impl<V> BorrowAppContext for PaintContext<'_, '_, '_, V> {
-    fn read_with<T, F: FnOnce(&AppContext) -> T>(&self, f: F) -> T {
-        BorrowAppContext::read_with(&*self.view_context, f)
-    }
-
-    fn update<T, F: FnOnce(&mut AppContext) -> T>(&mut self, f: F) -> T {
-        BorrowAppContext::update(&mut *self.view_context, f)
-    }
-}
-
-impl<V> BorrowWindowContext for PaintContext<'_, '_, '_, V> {
-    type Result<T> = T;
-
-    fn read_window<T, F>(&self, window: AnyWindowHandle, f: F) -> Self::Result<T>
-    where
-        F: FnOnce(&WindowContext) -> T,
-    {
-        BorrowWindowContext::read_window(self.view_context, window, f)
-    }
-
-    fn read_window_optional<T, F>(&self, window: AnyWindowHandle, f: F) -> Option<T>
-    where
-        F: FnOnce(&WindowContext) -> Option<T>,
-    {
-        BorrowWindowContext::read_window_optional(self.view_context, window, f)
-    }
-
-    fn update_window<T, F>(&mut self, window: AnyWindowHandle, f: F) -> Self::Result<T>
-    where
-        F: FnOnce(&mut WindowContext) -> T,
-    {
-        BorrowWindowContext::update_window(self.view_context, window, f)
-    }
-
-    fn update_window_optional<T, F>(&mut self, window: AnyWindowHandle, f: F) -> Option<T>
-    where
-        F: FnOnce(&mut WindowContext) -> Option<T>,
-    {
-        BorrowWindowContext::update_window_optional(self.view_context, window, f)
-    }
-}
-
-=======
->>>>>>> c3a3543e
 pub struct EventContext<'a, 'b, 'c, V> {
     view_context: &'c mut ViewContext<'a, 'b, V>,
     pub(crate) handled: bool,
